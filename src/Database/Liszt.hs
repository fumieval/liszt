{-# LANGUAGE DeriveGeneric, RecordWildCards, LambdaCase, Rank2Types, ScopedTypeVariables #-}
module Database.Liszt (
    -- * Writer interface
    Naming(..),
    WriterHandle,
    openWriter,
    closeWriter,
    withWriter,
    write,
    -- * Reader
    Request(..),
    RequestType(..),
    defRequest,
    IndexMap,
    LisztError(..),
    LisztReader,
    withLisztReader,
    handleRequest,
    fetchLocal,
    ) where

import Control.Applicative
import Control.Concurrent
import Control.Concurrent.STM
import Control.Concurrent.STM.Delay
import Control.Exception
import Control.Monad
import Control.Monad.IO.Class
import Data.Binary
import Data.Binary.Get
import qualified Data.ByteString.Char8 as B
import qualified Data.ByteString.Lazy as BL
import Data.Foldable (toList)
import Data.Functor.Identity
import qualified Data.HashMap.Strict as HM
import Data.Int
import qualified Data.IntMap.Strict as IM
import Data.Maybe (isJust)
import Data.Proxy
import GHC.Generics (Generic)
import System.Directory
import System.FilePath
import System.IO
import System.FSNotify

-- | Naming functor
class (Applicative f, Traversable f) => Naming f where
  -- | Names of the bases.
  idents :: f String

instance Naming Proxy where
  idents = Proxy

instance Naming Identity where
  idents = Identity ""

data WriterHandle f = WriterHandle
  { hPayload :: Handle
  , hOffset :: Handle
  , hIndices :: f Handle
  , vOffset :: MVar Int
  }

openWriter :: forall f. Naming f => FilePath -> IO (WriterHandle f)
openWriter path = do
  createDirectoryIfMissing True path
  let payloadPath = path </> "payloads"
  let offsetPath = path </> "offsets"
  let indexPath = path </> "indices"
  alreadyExists <- doesFileExist payloadPath
  vOffset <- if alreadyExists
    then withFile payloadPath ReadMode hFileSize >>= newMVar . fromIntegral
    else newMVar 0
  writeFile indexPath $ unlines $ toList (idents :: f String)
  hPayload <- openFile payloadPath AppendMode
  hOffset <- openFile offsetPath AppendMode
  liftIO $ hSetBuffering hOffset NoBuffering
  hIndices <- forM idents $ \s -> do
    h <- openFile (indexPath <.> s) AppendMode
    hSetBuffering h NoBuffering
    return h
  return WriterHandle{..}

closeWriter :: Foldable f => WriterHandle f -> IO ()
closeWriter WriterHandle{..} = do
  hClose hPayload
  hClose hOffset
  mapM_ hClose hIndices

withWriter :: Naming f => FilePath -> (WriterHandle f -> IO ()) -> IO ()
withWriter path = bracket (openWriter path) closeWriter

write :: Naming f => WriterHandle f -> f Int64 -> B.ByteString -> IO ()
write WriterHandle{..} ixs bs = mask $ \restore -> do
  ofs <- takeMVar vOffset
  let ofs' = ofs + B.length bs
  restore (do
    B.hPutStr hPayload bs
    sequence_ $ liftA2 (\h -> B.hPutStr h . BL.toStrict . encode) hIndices ixs
    B.hPutStr hOffset $! BL.toStrict $ encode ofs'
    hFlush hPayload
    ) `onException` putMVar vOffset ofs
  putMVar vOffset ofs'

data RequestType = AllItems | LastItem deriving (Show, Generic)
instance Binary RequestType

data Request = Request
  { streamName :: !B.ByteString
  , reqFromIndex :: !(Maybe B.ByteString)
  , reqToIndex :: !(Maybe B.ByteString)
  , reqTimeout :: !Int
  , reqType :: !RequestType
  , reqFrom :: !Int
  , reqTo :: !Int
  } deriving (Show, Generic)
instance Binary Request

defRequest :: B.ByteString -> Request
defRequest name = Request
  { streamName = name
  , reqFromIndex = Nothing
  , reqToIndex = Nothing
  , reqTimeout = maxBound `div` 2
  , reqFrom = 0
  , reqTo = 0
  , reqType = AllItems
  }

type IndexMap = HM.HashMap B.ByteString

data Stream = Stream
  { vOffsets :: TVar (IM.IntMap Int)
  , reverseIndices :: IndexMap (TVar (IM.IntMap Int))
  , indices :: IndexMap (TVar (IM.IntMap Int))
  , vCount :: TVar Int
  , vCaughtUp :: TVar Bool
  , followThread :: ThreadId
  , payloadHandle :: Handle
  }

createStream :: WatchManager -> FilePath -> IO Stream
createStream man path = do
  let offsetPath = path </> "offsets"
  let payloadPath = path </> "payloads"
  exist <- doesDirectoryExist path
  unless exist $ throwIO StreamNotFound
  initialOffsetsBS <- B.readFile offsetPath
  payloadHandle <- openBinaryFile payloadPath ReadMode
  let getInts bs = runGet (replicateM (B.length bs `div` 8) get)
        $ BL.fromStrict bs
  let initialOffsets = IM.fromList $ zip [0..] $ getInts initialOffsetsBS
  vOffsets <- newTVarIO initialOffsets
  vCaughtUp <- newTVarIO False
  vCount <- newTVarIO $ IM.size initialOffsets
  watchDir man path (\case
    Modified path _ _ | path == offsetPath -> True
    _ -> False)
    $ const $ atomically $ writeTVar vCaughtUp False

  indexNames <- B.lines <$> B.readFile (path </> "indices")
  (indices_, reverseIndices_, updateIndices) <- fmap unzip3 $ forM indexNames $ \name -> do
    let indexPath = path </> "indices" <.> B.unpack name
    initial <- getInts <$> B.readFile indexPath
    h <- openBinaryFile indexPath ReadMode
    hSeek h SeekFromEnd 0
    var <- newTVarIO $ IM.fromList $ zip initial [0..]
    revVar <- newTVarIO $ IM.fromList $ zip [0..] initial
    return ((name, var), (name, revVar), do
      bs <- B.hGetNonBlocking h 8
      let val = decode $ BL.fromStrict bs
      return $ \i -> do
        modifyTVar var $ IM.insert val i
        modifyTVar revVar $ IM.insert i val
      )
  let indices = HM.fromList indices_
  let reverseIndices = HM.fromList reverseIndices_

  followThread <- forkIO $ withFile offsetPath ReadMode $ \h -> do
    hSeek h SeekFromEnd 0
    forever $ do
      bs <- B.hGetSome h 8
      if B.null bs
        then do
          atomically $ writeTVar vCaughtUp True
          atomically $ readTVar vCaughtUp >>= \b -> when b retry
        else do
          let ofs = decode $ BL.fromStrict bs
          upd <- sequence updateIndices
          atomically $ do
            i <- readTVar vCount
            modifyTVar vOffsets $ IM.insert i ofs
            mapM_ ($ i) upd
<<<<<<< HEAD
            writeTVar vCount $! i + 1)
    $ \r -> do
      removeWatch watch
      either (hPutStrLn stderr . show) return r
=======
            writeTVar vCount $! i + 1
>>>>>>> edf0a085

  return Stream{..}

range :: Int -- from
  -> Int -- to
  -> RequestType
  -> IM.IntMap Int -- offsets
  -> IndexMap (IM.IntMap Int) -- index snapshots
  -> ( Bool -- has final element
    , [(Int, IndexMap Int, Int, Int)] -- (seqno, begin, end)
    )
range begin end rt allOffsets snapshots = (isJust lastItem || not (null cont)
  , [(i, HM.mapMaybe (IM.lookup i) snapshots, ofs, ofs' - ofs)
    | (ofs, (i, ofs')) <- offsets])
  where
    (wing, lastItem, cont) = IM.splitLookup end allOffsets
    (left, body) = splitR begin $ maybe id (IM.insert end) lastItem wing
    offsets = case rt of
      AllItems -> let xs = IM.toList body
                      firstOffset = maybe 0 fst $ IM.maxView left
          in zip (firstOffset : map snd xs) xs
      LastItem -> case IM.maxViewWithKey body of
        Nothing -> []
        Just ((i, ofs'), r) -> case IM.maxView (IM.union left r) of
          Just (ofs, _) -> [(ofs, (i, ofs'))]
          Nothing -> [(0, (i, ofs'))]

splitR :: Int -> IM.IntMap a -> (IM.IntMap a, IM.IntMap a)
splitR i m = let (l, p, r) = IM.splitLookup i m in (l, maybe id (IM.insert i) p r)

data LisztError = MalformedRequest
  | StreamNotFound
  | IndexNotFound
  deriving (Show, Generic)
instance Binary LisztError
instance Exception LisztError

data LisztReader = LisztReader
  { watchManager :: WatchManager
  , vStreams :: TVar (HM.HashMap B.ByteString Stream)
  , prefix :: FilePath
  }

withLisztReader :: FilePath -> (LisztReader -> IO ()) -> IO ()
withLisztReader prefix k = do
  vStreams <- newTVarIO HM.empty
  withManager $ \watchManager -> k LisztReader{..}

handleRequest :: LisztReader
  -> Request
  -> IO (Handle, [(Int, IndexMap Int, Int, Int)])
handleRequest LisztReader{..} (Request name bindex_ eindex_ timeout rt begin_ end_) = do
  streams <- atomically $ readTVar vStreams
  let path = prefix </> B.unpack name
  Stream{..} <- case HM.lookup name streams of
    Nothing -> do
      s <- createStream watchManager path
      atomically $ modifyTVar vStreams $ HM.insert name s
      return s
    Just vStream -> return vStream
  delay <- newDelay timeout
  atomically $ do
    readTVar vCaughtUp >>= \b -> unless b retry
    allOffsets <- readTVar vOffsets
    indexSnapshots <- traverse readTVar reverseIndices
    let finalOffset = case IM.maxViewWithKey allOffsets of
          Just ((k, _), _) -> k + 1
          Nothing -> 0
    let rotate i
          | i < 0 = finalOffset + i
          | otherwise = i
    begin <- case bindex_ of
      Nothing -> pure $ rotate begin_
      Just index -> case HM.lookup index indices of
        Nothing -> throwSTM IndexNotFound
        Just v -> do
          m <- readTVar v
          let (_, wing) = splitR begin_ m
          return $! maybe maxBound fst $ IM.minView wing
    end <- case eindex_ of
      Nothing -> pure $ rotate end_
      Just index -> case HM.lookup index indices of
        Nothing -> throwSTM IndexNotFound
        Just v -> do
          m <- readTVar v
          let (body, lastItem, _) = IM.splitLookup end_ m
          let body' = maybe id (IM.insert end_) lastItem body
          return $! maybe minBound fst $ IM.maxView body'
    let (ready, offsets) = range begin end rt allOffsets indexSnapshots

    -- | If it timed out or has a matching element, continue
    timedout <- tryWaitDelay delay
    unless (timedout || ready) retry

    return (payloadHandle, offsets)

fetchLocal :: LisztReader -> Request -> IO [(Int, IndexMap Int, B.ByteString)]
fetchLocal env req = do
  (h, offsets) <- handleRequest env req
  forM offsets $ \(i, xs, pos, len) -> do
    hSeek h AbsoluteSeek $ fromIntegral pos
    (,,) i xs <$> B.hGet h len<|MERGE_RESOLUTION|>--- conflicted
+++ resolved
@@ -154,7 +154,7 @@
   vCaughtUp <- newTVarIO False
   vCount <- newTVarIO $ IM.size initialOffsets
   watchDir man path (\case
-    Modified path _ _ | path == offsetPath -> True
+    Modified path _ | path == offsetPath -> True
     _ -> False)
     $ const $ atomically $ writeTVar vCaughtUp False
 
@@ -191,14 +191,7 @@
             i <- readTVar vCount
             modifyTVar vOffsets $ IM.insert i ofs
             mapM_ ($ i) upd
-<<<<<<< HEAD
-            writeTVar vCount $! i + 1)
-    $ \r -> do
-      removeWatch watch
-      either (hPutStrLn stderr . show) return r
-=======
             writeTVar vCount $! i + 1
->>>>>>> edf0a085
 
   return Stream{..}
 
