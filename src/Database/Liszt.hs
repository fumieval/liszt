module Database.Liszt (
    openLiszt,
    closeLiszt,
    withLiszt,
    LisztHandle,
    -- * Writer interface
    Key,
    Tag,
    Transaction,
    clear,
    insert,
    insertTagged,
    insertRaw,
    commit,
    commitFile,
    -- * Reader
    Offset(..),
    Request(..),
    defRequest,
    Connection,
    withConnection,
    fetch
    ) where

<<<<<<< HEAD
import Control.Applicative
import Control.Concurrent
import Control.Concurrent.STM
import Control.Concurrent.STM.Delay
import Control.Exception
import Control.Monad
import Control.Monad.IO.Class
import Data.Binary
import Data.Binary.Get
import qualified Data.ByteString.Char8 as B
import qualified Data.ByteString.Lazy as BL
import Data.Foldable (toList)
import Data.Functor.Identity
import qualified Data.HashMap.Strict as HM
import Data.Int
import qualified Data.IntMap.Strict as IM
import Data.Maybe (isJust)
import Data.Proxy
import GHC.Generics (Generic)
import System.Directory
import System.FilePath
import System.IO
import System.FSNotify

-- | Naming functor
class (Applicative f, Traversable f) => Naming f where
  -- | Names of the bases.
  idents :: f String

instance Naming Proxy where
  idents = Proxy

instance Naming Identity where
  idents = Identity ""

data WriterHandle f = WriterHandle
  { hPayload :: Handle
  , hOffset :: Handle
  , hIndices :: f Handle
  , vOffset :: MVar Int
  }

openWriter :: forall f. Naming f => FilePath -> IO (WriterHandle f)
openWriter path = do
  createDirectoryIfMissing True path
  let payloadPath = path </> "payloads"
  let offsetPath = path </> "offsets"
  let indexPath = path </> "indices"
  alreadyExists <- doesFileExist payloadPath
  vOffset <- if alreadyExists
    then withFile payloadPath ReadMode hFileSize >>= newMVar . fromIntegral
    else newMVar 0
  writeFile indexPath $ unlines $ toList (idents :: f String)
  hPayload <- openFile payloadPath AppendMode
  hOffset <- openFile offsetPath AppendMode
  liftIO $ hSetBuffering hOffset NoBuffering
  hIndices <- forM idents $ \s -> do
    h <- openFile (indexPath <.> s) AppendMode
    hSetBuffering h NoBuffering
    return h
  return WriterHandle{..}

closeWriter :: Foldable f => WriterHandle f -> IO ()
closeWriter WriterHandle{..} = do
  hClose hPayload
  hClose hOffset
  mapM_ hClose hIndices

withWriter :: Naming f => FilePath -> (WriterHandle f -> IO ()) -> IO ()
withWriter path = bracket (openWriter path) closeWriter

write :: Naming f => WriterHandle f -> f Int64 -> B.ByteString -> IO ()
write WriterHandle{..} ixs bs = mask $ \restore -> do
  ofs <- takeMVar vOffset
  let ofs' = ofs + B.length bs
  restore (do
    B.hPutStr hPayload bs
    sequence_ $ liftA2 (\h -> B.hPutStr h . BL.toStrict . encode) hIndices ixs
    B.hPutStr hOffset $! BL.toStrict $ encode ofs'
    hFlush hPayload
    ) `onException` putMVar vOffset ofs
  putMVar vOffset ofs'

data RequestType = AllItems | LastItem deriving (Show, Generic)
instance Binary RequestType

data Request = Request
  { streamName :: !B.ByteString
  , reqFromIndex :: !(Maybe B.ByteString)
  , reqToIndex :: !(Maybe B.ByteString)
  , reqTimeout :: !Int
  , reqType :: !RequestType
  , reqFrom :: !Int
  , reqTo :: !Int
  } deriving (Show, Generic)
instance Binary Request

defRequest :: B.ByteString -> Request
defRequest name = Request
  { streamName = name
  , reqFromIndex = Nothing
  , reqToIndex = Nothing
  , reqTimeout = maxBound `div` 2
  , reqFrom = 0
  , reqTo = 0
  , reqType = AllItems
  }

type IndexMap = HM.HashMap B.ByteString

data Stream = Stream
  { vOffsets :: TVar (IM.IntMap Int)
  , reverseIndices :: IndexMap (TVar (IM.IntMap Int))
  , indices :: IndexMap (TVar (IM.IntMap Int))
  , vCount :: TVar Int
  , vCaughtUp :: TVar Bool
  , followThread :: ThreadId
  , payloadHandle :: Handle
  }

createStream :: WatchManager -> FilePath -> IO Stream
createStream man path = do
  let offsetPath = path </> "offsets"
  let payloadPath = path </> "payloads"
  exist <- doesDirectoryExist path
  unless exist $ throwIO StreamNotFound
  initialOffsetsBS <- B.readFile offsetPath
  payloadHandle <- openBinaryFile payloadPath ReadMode
  let getInts bs = runGet (replicateM (B.length bs `div` 8) get)
        $ BL.fromStrict bs
  let initialOffsets = IM.fromList $ zip [0..] $ getInts initialOffsetsBS
  vOffsets <- newTVarIO initialOffsets
  vCaughtUp <- newTVarIO False
  vCount <- newTVarIO $ IM.size initialOffsets
  watchDir man path (\case
    Modified path _ | path == offsetPath -> True
    _ -> False)
    $ const $ atomically $ writeTVar vCaughtUp False

  indexNames <- B.lines <$> B.readFile (path </> "indices")
  (indices_, reverseIndices_, updateIndices) <- fmap unzip3 $ forM indexNames $ \name -> do
    let indexPath = path </> "indices" <.> B.unpack name
    initial <- getInts <$> B.readFile indexPath
    h <- openBinaryFile indexPath ReadMode
    hSeek h SeekFromEnd 0
    var <- newTVarIO $ IM.fromList $ zip initial [0..]
    revVar <- newTVarIO $ IM.fromList $ zip [0..] initial
    return ((name, var), (name, revVar), do
      bs <- B.hGetNonBlocking h 8
      let val = decode $ BL.fromStrict bs
      return $ \i -> do
        modifyTVar var $ IM.insert val i
        modifyTVar revVar $ IM.insert i val
      )
  let indices = HM.fromList indices_
  let reverseIndices = HM.fromList reverseIndices_

  followThread <- forkIO $ withFile offsetPath ReadMode $ \h -> do
    hSeek h SeekFromEnd 0
    forever $ do
      bs <- B.hGetSome h 8
      if B.null bs
        then do
          atomically $ writeTVar vCaughtUp True
          atomically $ readTVar vCaughtUp >>= \b -> when b retry
        else do
          let ofs = decode $ BL.fromStrict bs
          upd <- sequence updateIndices
          atomically $ do
            i <- readTVar vCount
            modifyTVar vOffsets $ IM.insert i ofs
            mapM_ ($ i) upd
            writeTVar vCount $! i + 1

  return Stream{..}

range :: Int -- from
  -> Int -- to
  -> RequestType
  -> IM.IntMap Int -- offsets
  -> IndexMap (IM.IntMap Int) -- index snapshots
  -> ( Bool -- has final element
    , [(Int, IndexMap Int, Int, Int)] -- (seqno, begin, end)
    )
range begin end rt allOffsets snapshots = (isJust lastItem || not (null cont)
  , [(i, HM.mapMaybe (IM.lookup i) snapshots, ofs, ofs' - ofs)
    | (ofs, (i, ofs')) <- offsets])
  where
    (wing, lastItem, cont) = IM.splitLookup end allOffsets
    (left, body) = splitR begin $ maybe id (IM.insert end) lastItem wing
    offsets = case rt of
      AllItems -> let xs = IM.toList body
                      firstOffset = maybe 0 fst $ IM.maxView left
          in zip (firstOffset : map snd xs) xs
      LastItem -> case IM.maxViewWithKey body of
        Nothing -> []
        Just ((i, ofs'), r) -> case IM.maxView (IM.union left r) of
          Just (ofs, _) -> [(ofs, (i, ofs'))]
          Nothing -> [(0, (i, ofs'))]

splitR :: Int -> IM.IntMap a -> (IM.IntMap a, IM.IntMap a)
splitR i m = let (l, p, r) = IM.splitLookup i m in (l, maybe id (IM.insert i) p r)

data LisztError = MalformedRequest
  | StreamNotFound
  | IndexNotFound
  deriving (Show, Generic)
instance Binary LisztError
instance Exception LisztError

data LisztReader = LisztReader
  { watchManager :: WatchManager
  , vStreams :: TVar (HM.HashMap B.ByteString Stream)
  , prefix :: FilePath
  }

withLisztReader :: FilePath -> (LisztReader -> IO ()) -> IO ()
withLisztReader prefix k = do
  vStreams <- newTVarIO HM.empty
  withManager $ \watchManager -> k LisztReader{..}

handleRequest :: LisztReader
  -> Request
  -> IO (Handle, [(Int, IndexMap Int, Int, Int)])
handleRequest LisztReader{..} (Request name bindex_ eindex_ timeout rt begin_ end_) = do
  streams <- atomically $ readTVar vStreams
  let path = prefix </> B.unpack name
  Stream{..} <- case HM.lookup name streams of
    Nothing -> do
      s <- createStream watchManager path
      atomically $ modifyTVar vStreams $ HM.insert name s
      return s
    Just vStream -> return vStream
  delay <- newDelay timeout
  atomically $ do
    readTVar vCaughtUp >>= \b -> unless b retry
    allOffsets <- readTVar vOffsets
    indexSnapshots <- traverse readTVar reverseIndices
    let finalOffset = case IM.maxViewWithKey allOffsets of
          Just ((k, _), _) -> k + 1
          Nothing -> 0
    let rotate i
          | i < 0 = finalOffset + i
          | otherwise = i
    begin <- case bindex_ of
      Nothing -> pure $ rotate begin_
      Just index -> case HM.lookup index indices of
        Nothing -> throwSTM IndexNotFound
        Just v -> do
          m <- readTVar v
          let (_, wing) = splitR begin_ m
          return $! maybe maxBound fst $ IM.minView wing
    end <- case eindex_ of
      Nothing -> pure $ rotate end_
      Just index -> case HM.lookup index indices of
        Nothing -> throwSTM IndexNotFound
        Just v -> do
          m <- readTVar v
          let (body, lastItem, _) = IM.splitLookup end_ m
          let body' = maybe id (IM.insert end_) lastItem body
          return $! maybe minBound fst $ IM.maxView body'
    let (ready, offsets) = range begin end rt allOffsets indexSnapshots

    -- | If it timed out or has a matching element, continue
    timedout <- tryWaitDelay delay
    unless (timedout || ready) retry

    return (payloadHandle, offsets)

fetchLocal :: LisztReader -> Request -> IO [(Int, IndexMap Int, B.ByteString)]
fetchLocal env req = do
  (h, offsets) <- handleRequest env req
  forM offsets $ \(i, xs, pos, len) -> do
    hSeek h AbsoluteSeek $ fromIntegral pos
    (,,) i xs <$> B.hGet h len
=======
import Database.Liszt.Internal
import Database.Liszt.Network
import Database.Liszt.Tracker
import Data.Winery

-- | Commit a 'Transaction' to a file.
commitFile :: FilePath -> Transaction a -> IO a
commitFile path m = withLiszt path $ \h -> commit h m

-- | Insert a value.
insert :: Serialise a => Key -> a -> Transaction ()
insert k v = insertRaw k mempty (toEncoding v)
{-# INLINE insert #-}

-- | Insert a value with a tag (e.g. timestamp).
-- Tags can be used to perform `WineryTag` query.
-- Tag values should be monotonically increasing but this is not checked.
insertTagged :: (Serialise t, Serialise a) => Key -> t -> a -> Transaction ()
insertTagged k t v = insertRaw k (toEncoding t) (toEncoding v)
{-# INLINE insertTagged #-}
>>>>>>> 0f95f72f
<|MERGE_RESOLUTION|>--- conflicted
+++ resolved
@@ -22,283 +22,6 @@
     fetch
     ) where
 
-<<<<<<< HEAD
-import Control.Applicative
-import Control.Concurrent
-import Control.Concurrent.STM
-import Control.Concurrent.STM.Delay
-import Control.Exception
-import Control.Monad
-import Control.Monad.IO.Class
-import Data.Binary
-import Data.Binary.Get
-import qualified Data.ByteString.Char8 as B
-import qualified Data.ByteString.Lazy as BL
-import Data.Foldable (toList)
-import Data.Functor.Identity
-import qualified Data.HashMap.Strict as HM
-import Data.Int
-import qualified Data.IntMap.Strict as IM
-import Data.Maybe (isJust)
-import Data.Proxy
-import GHC.Generics (Generic)
-import System.Directory
-import System.FilePath
-import System.IO
-import System.FSNotify
-
--- | Naming functor
-class (Applicative f, Traversable f) => Naming f where
-  -- | Names of the bases.
-  idents :: f String
-
-instance Naming Proxy where
-  idents = Proxy
-
-instance Naming Identity where
-  idents = Identity ""
-
-data WriterHandle f = WriterHandle
-  { hPayload :: Handle
-  , hOffset :: Handle
-  , hIndices :: f Handle
-  , vOffset :: MVar Int
-  }
-
-openWriter :: forall f. Naming f => FilePath -> IO (WriterHandle f)
-openWriter path = do
-  createDirectoryIfMissing True path
-  let payloadPath = path </> "payloads"
-  let offsetPath = path </> "offsets"
-  let indexPath = path </> "indices"
-  alreadyExists <- doesFileExist payloadPath
-  vOffset <- if alreadyExists
-    then withFile payloadPath ReadMode hFileSize >>= newMVar . fromIntegral
-    else newMVar 0
-  writeFile indexPath $ unlines $ toList (idents :: f String)
-  hPayload <- openFile payloadPath AppendMode
-  hOffset <- openFile offsetPath AppendMode
-  liftIO $ hSetBuffering hOffset NoBuffering
-  hIndices <- forM idents $ \s -> do
-    h <- openFile (indexPath <.> s) AppendMode
-    hSetBuffering h NoBuffering
-    return h
-  return WriterHandle{..}
-
-closeWriter :: Foldable f => WriterHandle f -> IO ()
-closeWriter WriterHandle{..} = do
-  hClose hPayload
-  hClose hOffset
-  mapM_ hClose hIndices
-
-withWriter :: Naming f => FilePath -> (WriterHandle f -> IO ()) -> IO ()
-withWriter path = bracket (openWriter path) closeWriter
-
-write :: Naming f => WriterHandle f -> f Int64 -> B.ByteString -> IO ()
-write WriterHandle{..} ixs bs = mask $ \restore -> do
-  ofs <- takeMVar vOffset
-  let ofs' = ofs + B.length bs
-  restore (do
-    B.hPutStr hPayload bs
-    sequence_ $ liftA2 (\h -> B.hPutStr h . BL.toStrict . encode) hIndices ixs
-    B.hPutStr hOffset $! BL.toStrict $ encode ofs'
-    hFlush hPayload
-    ) `onException` putMVar vOffset ofs
-  putMVar vOffset ofs'
-
-data RequestType = AllItems | LastItem deriving (Show, Generic)
-instance Binary RequestType
-
-data Request = Request
-  { streamName :: !B.ByteString
-  , reqFromIndex :: !(Maybe B.ByteString)
-  , reqToIndex :: !(Maybe B.ByteString)
-  , reqTimeout :: !Int
-  , reqType :: !RequestType
-  , reqFrom :: !Int
-  , reqTo :: !Int
-  } deriving (Show, Generic)
-instance Binary Request
-
-defRequest :: B.ByteString -> Request
-defRequest name = Request
-  { streamName = name
-  , reqFromIndex = Nothing
-  , reqToIndex = Nothing
-  , reqTimeout = maxBound `div` 2
-  , reqFrom = 0
-  , reqTo = 0
-  , reqType = AllItems
-  }
-
-type IndexMap = HM.HashMap B.ByteString
-
-data Stream = Stream
-  { vOffsets :: TVar (IM.IntMap Int)
-  , reverseIndices :: IndexMap (TVar (IM.IntMap Int))
-  , indices :: IndexMap (TVar (IM.IntMap Int))
-  , vCount :: TVar Int
-  , vCaughtUp :: TVar Bool
-  , followThread :: ThreadId
-  , payloadHandle :: Handle
-  }
-
-createStream :: WatchManager -> FilePath -> IO Stream
-createStream man path = do
-  let offsetPath = path </> "offsets"
-  let payloadPath = path </> "payloads"
-  exist <- doesDirectoryExist path
-  unless exist $ throwIO StreamNotFound
-  initialOffsetsBS <- B.readFile offsetPath
-  payloadHandle <- openBinaryFile payloadPath ReadMode
-  let getInts bs = runGet (replicateM (B.length bs `div` 8) get)
-        $ BL.fromStrict bs
-  let initialOffsets = IM.fromList $ zip [0..] $ getInts initialOffsetsBS
-  vOffsets <- newTVarIO initialOffsets
-  vCaughtUp <- newTVarIO False
-  vCount <- newTVarIO $ IM.size initialOffsets
-  watchDir man path (\case
-    Modified path _ | path == offsetPath -> True
-    _ -> False)
-    $ const $ atomically $ writeTVar vCaughtUp False
-
-  indexNames <- B.lines <$> B.readFile (path </> "indices")
-  (indices_, reverseIndices_, updateIndices) <- fmap unzip3 $ forM indexNames $ \name -> do
-    let indexPath = path </> "indices" <.> B.unpack name
-    initial <- getInts <$> B.readFile indexPath
-    h <- openBinaryFile indexPath ReadMode
-    hSeek h SeekFromEnd 0
-    var <- newTVarIO $ IM.fromList $ zip initial [0..]
-    revVar <- newTVarIO $ IM.fromList $ zip [0..] initial
-    return ((name, var), (name, revVar), do
-      bs <- B.hGetNonBlocking h 8
-      let val = decode $ BL.fromStrict bs
-      return $ \i -> do
-        modifyTVar var $ IM.insert val i
-        modifyTVar revVar $ IM.insert i val
-      )
-  let indices = HM.fromList indices_
-  let reverseIndices = HM.fromList reverseIndices_
-
-  followThread <- forkIO $ withFile offsetPath ReadMode $ \h -> do
-    hSeek h SeekFromEnd 0
-    forever $ do
-      bs <- B.hGetSome h 8
-      if B.null bs
-        then do
-          atomically $ writeTVar vCaughtUp True
-          atomically $ readTVar vCaughtUp >>= \b -> when b retry
-        else do
-          let ofs = decode $ BL.fromStrict bs
-          upd <- sequence updateIndices
-          atomically $ do
-            i <- readTVar vCount
-            modifyTVar vOffsets $ IM.insert i ofs
-            mapM_ ($ i) upd
-            writeTVar vCount $! i + 1
-
-  return Stream{..}
-
-range :: Int -- from
-  -> Int -- to
-  -> RequestType
-  -> IM.IntMap Int -- offsets
-  -> IndexMap (IM.IntMap Int) -- index snapshots
-  -> ( Bool -- has final element
-    , [(Int, IndexMap Int, Int, Int)] -- (seqno, begin, end)
-    )
-range begin end rt allOffsets snapshots = (isJust lastItem || not (null cont)
-  , [(i, HM.mapMaybe (IM.lookup i) snapshots, ofs, ofs' - ofs)
-    | (ofs, (i, ofs')) <- offsets])
-  where
-    (wing, lastItem, cont) = IM.splitLookup end allOffsets
-    (left, body) = splitR begin $ maybe id (IM.insert end) lastItem wing
-    offsets = case rt of
-      AllItems -> let xs = IM.toList body
-                      firstOffset = maybe 0 fst $ IM.maxView left
-          in zip (firstOffset : map snd xs) xs
-      LastItem -> case IM.maxViewWithKey body of
-        Nothing -> []
-        Just ((i, ofs'), r) -> case IM.maxView (IM.union left r) of
-          Just (ofs, _) -> [(ofs, (i, ofs'))]
-          Nothing -> [(0, (i, ofs'))]
-
-splitR :: Int -> IM.IntMap a -> (IM.IntMap a, IM.IntMap a)
-splitR i m = let (l, p, r) = IM.splitLookup i m in (l, maybe id (IM.insert i) p r)
-
-data LisztError = MalformedRequest
-  | StreamNotFound
-  | IndexNotFound
-  deriving (Show, Generic)
-instance Binary LisztError
-instance Exception LisztError
-
-data LisztReader = LisztReader
-  { watchManager :: WatchManager
-  , vStreams :: TVar (HM.HashMap B.ByteString Stream)
-  , prefix :: FilePath
-  }
-
-withLisztReader :: FilePath -> (LisztReader -> IO ()) -> IO ()
-withLisztReader prefix k = do
-  vStreams <- newTVarIO HM.empty
-  withManager $ \watchManager -> k LisztReader{..}
-
-handleRequest :: LisztReader
-  -> Request
-  -> IO (Handle, [(Int, IndexMap Int, Int, Int)])
-handleRequest LisztReader{..} (Request name bindex_ eindex_ timeout rt begin_ end_) = do
-  streams <- atomically $ readTVar vStreams
-  let path = prefix </> B.unpack name
-  Stream{..} <- case HM.lookup name streams of
-    Nothing -> do
-      s <- createStream watchManager path
-      atomically $ modifyTVar vStreams $ HM.insert name s
-      return s
-    Just vStream -> return vStream
-  delay <- newDelay timeout
-  atomically $ do
-    readTVar vCaughtUp >>= \b -> unless b retry
-    allOffsets <- readTVar vOffsets
-    indexSnapshots <- traverse readTVar reverseIndices
-    let finalOffset = case IM.maxViewWithKey allOffsets of
-          Just ((k, _), _) -> k + 1
-          Nothing -> 0
-    let rotate i
-          | i < 0 = finalOffset + i
-          | otherwise = i
-    begin <- case bindex_ of
-      Nothing -> pure $ rotate begin_
-      Just index -> case HM.lookup index indices of
-        Nothing -> throwSTM IndexNotFound
-        Just v -> do
-          m <- readTVar v
-          let (_, wing) = splitR begin_ m
-          return $! maybe maxBound fst $ IM.minView wing
-    end <- case eindex_ of
-      Nothing -> pure $ rotate end_
-      Just index -> case HM.lookup index indices of
-        Nothing -> throwSTM IndexNotFound
-        Just v -> do
-          m <- readTVar v
-          let (body, lastItem, _) = IM.splitLookup end_ m
-          let body' = maybe id (IM.insert end_) lastItem body
-          return $! maybe minBound fst $ IM.maxView body'
-    let (ready, offsets) = range begin end rt allOffsets indexSnapshots
-
-    -- | If it timed out or has a matching element, continue
-    timedout <- tryWaitDelay delay
-    unless (timedout || ready) retry
-
-    return (payloadHandle, offsets)
-
-fetchLocal :: LisztReader -> Request -> IO [(Int, IndexMap Int, B.ByteString)]
-fetchLocal env req = do
-  (h, offsets) <- handleRequest env req
-  forM offsets $ \(i, xs, pos, len) -> do
-    hSeek h AbsoluteSeek $ fromIntegral pos
-    (,,) i xs <$> B.hGet h len
-=======
 import Database.Liszt.Internal
 import Database.Liszt.Network
 import Database.Liszt.Tracker
@@ -318,5 +41,4 @@
 -- Tag values should be monotonically increasing but this is not checked.
 insertTagged :: (Serialise t, Serialise a) => Key -> t -> a -> Transaction ()
 insertTagged k t v = insertRaw k (toEncoding t) (toEncoding v)
-{-# INLINE insertTagged #-}
->>>>>>> 0f95f72f
+{-# INLINE insertTagged #-}